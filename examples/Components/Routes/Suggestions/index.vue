--- conflicted
+++ resolved
@@ -63,30 +63,21 @@
           new Heading({ levels: [1, 2, 3] }),
           new Mention({
             // a list of all suggested items
-<<<<<<< HEAD
             items: async () => {
               await new Promise(resolve => {
                 setTimeout(resolve, 500)
               })
               return [
-                { id: 1, name: 'Philipp Kühn' },
-                { id: 2, name: 'Hans Pagel' },
-                { id: 3, name: 'Kris Siepert' },
-                { id: 4, name: 'Justin Schueler' },
+                { id: 1, name: 'Sven Adlung' },
+                { id: 2, name: 'Patrick Baber' },
+                { id: 3, name: 'Nick Hirche' },
+                { id: 4, name: 'Philip Isik' },
+                { id: 5, name: 'Timo Isik' },
+                { id: 6, name: 'Philipp Kühn' },
+                { id: 7, name: 'Hans Pagel' },
+                { id: 8, name: 'Sebastian Schrama' },
               ]
             },
-=======
-            items: () => [
-              { id: 1, name: 'Sven Adlung' },
-              { id: 2, name: 'Patrick Baber' },
-              { id: 3, name: 'Nick Hirche' },
-              { id: 4, name: 'Philip Isik' },
-              { id: 5, name: 'Timo Isik' },
-              { id: 6, name: 'Philipp Kühn' },
-              { id: 7, name: 'Hans Pagel' },
-              { id: 8, name: 'Sebastian Schrama' },
-            ],
->>>>>>> c99bfb2b
             // is called when a suggestion starts
             onEnter: ({
               items, query, range, command, virtualNode,
