import '@babel/polyfill'
import Vue from 'vue'
import VueRouter from 'vue-router'
import svgSpriteLoader from 'helpers/svg-sprite-loader'
import App from 'Components/App'
<<<<<<< HEAD
import RouteBasic from 'Components/Routes/Basic'
import RouteMenuBubble from 'Components/Routes/MenuBubble'
import RouteLinks from 'Components/Routes/Links'
import RouteImages from 'Components/Routes/Images'
import RouteHidingMenuBar from 'Components/Routes/HidingMenuBar'
import RouteTodoList from 'Components/Routes/TodoList'
import RouteMarkdownShortcuts from 'Components/Routes/MarkdownShortcuts'
import RouteCodeHighlighting from 'Components/Routes/CodeHighlighting'
import RouteReadOnly from 'Components/Routes/ReadOnly'
import RouteEmbeds from 'Components/Routes/Embeds'
import RouteMentions from 'Components/Routes/Mentions'
import RouteExport from 'Components/Routes/Export'
=======
>>>>>>> 2dd2e336

const __svg__ = { path: './assets/images/icons/*.svg', name: 'assets/images/[hash].sprite.svg' }
svgSpriteLoader(__svg__.filename)

Vue.config.productionTip = false

Vue.use(VueRouter)

const routes = [
  {
    path: '/',
    component: () => import('Components/Routes/Basic'),
    meta: {
      githubUrl: 'https://github.com/heyscrumpy/tiptap/tree/master/examples/Components/Routes/Basic',
    },
  },
  {
    path: '/menu-bubble',
    component: () => import('Components/Routes/MenuBubble'),
    meta: {
      githubUrl: 'https://github.com/heyscrumpy/tiptap/tree/master/examples/Components/Routes/MenuBubble',
    },
  },
  {
    path: '/links',
    component: () => import('Components/Routes/Links'),
    meta: {
      githubUrl: 'https://github.com/heyscrumpy/tiptap/tree/master/examples/Components/Routes/Links',
    },
  },
  {
    path: '/images',
    component: () => import('Components/Routes/Images'),
    meta: {
      githubUrl: 'https://github.com/heyscrumpy/tiptap/tree/master/examples/Components/Routes/Images',
    },
  },
  {
    path: '/hiding-menu-bar',
    component: () => import('Components/Routes/HidingMenuBar'),
    meta: {
      githubUrl: 'https://github.com/heyscrumpy/tiptap/tree/master/examples/Components/Routes/HidingMenuBar',
    },
  },
  {
    path: '/todo-list',
    component: () => import('Components/Routes/TodoList'),
    meta: {
      githubUrl: 'https://github.com/heyscrumpy/tiptap/tree/master/examples/Components/Routes/TodoList',
    },
  },
  {
    path: '/markdown-shortcuts',
    component: () => import('Components/Routes/MarkdownShortcuts'),
    meta: {
      githubUrl: 'https://github.com/heyscrumpy/tiptap/tree/master/examples/Components/Routes/MarkdownShortcuts',
    },
  },
  {
    path: '/code-highlighting',
    component: () => import('Components/Routes/CodeHighlighting'),
    meta: {
      githubUrl: 'https://github.com/heyscrumpy/tiptap/tree/master/examples/Components/Routes/CodeHighlighting',
    },
  },
  {
    path: '/read-only',
    component: () => import('Components/Routes/ReadOnly'),
    meta: {
      githubUrl: 'https://github.com/heyscrumpy/tiptap/tree/master/examples/Components/Routes/ReadOnly',
    },
  },
  {
    path: '/embeds',
    component: () => import('Components/Routes/Embeds'),
    meta: {
      githubUrl: 'https://github.com/heyscrumpy/tiptap/tree/master/examples/Components/Routes/Embeds',
    },
  },
  {
<<<<<<< HEAD
    path: '/mentions',
    component: RouteMentions,
    meta: {
      githubUrl: 'https://github.com/heyscrumpy/tiptap/tree/master/examples/Components/Routes/Mentions',
=======
    path: '/placeholder',
    component: () => import('Components/Routes/Placeholder'),
    meta: {
      githubUrl: 'https://github.com/heyscrumpy/tiptap/tree/master/examples/Components/Routes/Placeholder',
>>>>>>> 2dd2e336
    },
  },
  {
    path: '/export',
    component: () => import('Components/Routes/Export'),
    meta: {
      githubUrl: 'https://github.com/heyscrumpy/tiptap/tree/master/examples/Components/Routes/Export',
    },
  },
]

const router = new VueRouter({
  routes,
  mode: 'history',
  linkActiveClass: 'is-active',
  linkExactActiveClass: 'is-exact-active',
})

new Vue({
  router,
  render: h => h(App),
}).$mount('#app')<|MERGE_RESOLUTION|>--- conflicted
+++ resolved
@@ -3,21 +3,6 @@
 import VueRouter from 'vue-router'
 import svgSpriteLoader from 'helpers/svg-sprite-loader'
 import App from 'Components/App'
-<<<<<<< HEAD
-import RouteBasic from 'Components/Routes/Basic'
-import RouteMenuBubble from 'Components/Routes/MenuBubble'
-import RouteLinks from 'Components/Routes/Links'
-import RouteImages from 'Components/Routes/Images'
-import RouteHidingMenuBar from 'Components/Routes/HidingMenuBar'
-import RouteTodoList from 'Components/Routes/TodoList'
-import RouteMarkdownShortcuts from 'Components/Routes/MarkdownShortcuts'
-import RouteCodeHighlighting from 'Components/Routes/CodeHighlighting'
-import RouteReadOnly from 'Components/Routes/ReadOnly'
-import RouteEmbeds from 'Components/Routes/Embeds'
-import RouteMentions from 'Components/Routes/Mentions'
-import RouteExport from 'Components/Routes/Export'
-=======
->>>>>>> 2dd2e336
 
 const __svg__ = { path: './assets/images/icons/*.svg', name: 'assets/images/[hash].sprite.svg' }
 svgSpriteLoader(__svg__.filename)
@@ -98,17 +83,17 @@
     },
   },
   {
-<<<<<<< HEAD
     path: '/mentions',
-    component: RouteMentions,
+    component: () => import('Components/Routes/Mentions'),
     meta: {
       githubUrl: 'https://github.com/heyscrumpy/tiptap/tree/master/examples/Components/Routes/Mentions',
-=======
+    },
+  },
+  {
     path: '/placeholder',
     component: () => import('Components/Routes/Placeholder'),
     meta: {
       githubUrl: 'https://github.com/heyscrumpy/tiptap/tree/master/examples/Components/Routes/Placeholder',
->>>>>>> 2dd2e336
     },
   },
   {
