--- conflicted
+++ resolved
@@ -30,27 +30,6 @@
   addNodeView() {
     return ({ HTMLAttributes }) => {
       const item = document.createElement('details')
-<<<<<<< HEAD
-=======
-
-      // TODO: Why does that have to be true?
-      let open = true
-
-      item.addEventListener('click', event => {
-        // @ts-ignore
-        const { localName } = event.target
-
-        if (localName === 'summary') {
-          open = !open
-
-          if (open) {
-            item.setAttribute('open', 'open')
-          } else {
-            item.removeAttribute('open')
-          }
-        }
-      })
->>>>>>> bd6233a1
 
       Object.entries(HTMLAttributes).forEach(([key, value]) => {
         item.setAttribute(key, value)
@@ -59,13 +38,8 @@
       return {
         dom: item,
         contentDOM: item,
-<<<<<<< HEAD
         ignoreMutation: (mutation: MutationRecord) => {
           return !item.contains(mutation.target) || item === mutation.target
-=======
-        ignoreMutation: (updatedNode: MutationRecord) => {
-          return updatedNode.attributeName === 'open'
->>>>>>> bd6233a1
         },
       }
     }
