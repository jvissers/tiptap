context('/api/extensions/blockquote', () => {
  before(() => {
    cy.visit('/api/extensions/blockquote')
<<<<<<< HEAD
  })

  beforeEach((done) => {
    cy.get('.ProseMirror').window().then(window => {
      const { editor } = window
=======
    
    cy.get('.ProseMirror').then(([{ editor }]) => {
>>>>>>> b13d3ddb
      editor.setContent('<p>Example Text</p>')
      editor.selectAll()
      done()
    })
  })

  it('the button should make the selected line a blockquote', () => {
    cy.get('.ProseMirror blockquote').should('not.exist')
    cy.get('.demo__preview button:first').click({ force: true })
    cy.get('.ProseMirror').contains('blockquote', 'Example Text')
  })

  it('the button should toggle the blockquote', () => {
    cy.get('.ProseMirror blockquote').should('not.exist')
    cy.get('.demo__preview button:first').click({ force: true })
    cy.get('.ProseMirror').contains('blockquote', 'Example Text')

    cy.get('.ProseMirror').type('{selectall}', { force: true })
    cy.get('.demo__preview button:first').click({ force: true })
    cy.get('.ProseMirror blockquote').should('not.exist')
  })

  it('the keyboard shortcut should make the selected line a blockquote', () => {
    cy.get('.ProseMirror').type('{meta}{shift}9', { force: true })
    cy.get('.ProseMirror').contains('blockquote', 'Example Text')
  })

  it('the keyboard shortcut should toggle the blockquote', () => {
    cy.get('.ProseMirror blockquote').should('not.exist')
    cy.get('.ProseMirror').type('{meta}{shift}9', { force: true })
    cy.get('.ProseMirror').contains('blockquote', 'Example Text')

    cy.get('.ProseMirror').type('{selectall}', { force: true })
    cy.get('.ProseMirror').type('{meta}{shift}9', { force: true })
    cy.get('.ProseMirror blockquote').should('not.exist')
  })

  it('should make a blockquote from markdown shortcuts', () => {
    cy.get('.ProseMirror')
      .type('> Quote', { force: true })
      .contains('blockquote', 'Quote')
  })
})<|MERGE_RESOLUTION|>--- conflicted
+++ resolved
@@ -1,16 +1,10 @@
 context('/api/extensions/blockquote', () => {
   before(() => {
     cy.visit('/api/extensions/blockquote')
-<<<<<<< HEAD
   })
 
   beforeEach((done) => {
-    cy.get('.ProseMirror').window().then(window => {
-      const { editor } = window
-=======
-    
     cy.get('.ProseMirror').then(([{ editor }]) => {
->>>>>>> b13d3ddb
       editor.setContent('<p>Example Text</p>')
       editor.selectAll()
       done()
