--- conflicted
+++ resolved
@@ -93,11 +93,8 @@
   // custom
   insertText,
   markInputRule,
-<<<<<<< HEAD
   markPasteRule,
-=======
   nodeInputRule,
->>>>>>> bc2a37df
   pasteRule,
   removeMark,
   replaceText,
